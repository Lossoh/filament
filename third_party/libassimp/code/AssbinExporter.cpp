/*
Open Asset Import Library (assimp)
----------------------------------------------------------------------

Copyright (c) 2006-2018, assimp team


All rights reserved.

Redistribution and use of this software in source and binary forms,
with or without modification, are permitted provided that the
following conditions are met:

* Redistributions of source code must retain the above
  copyright notice, this list of conditions and the
  following disclaimer.

* Redistributions in binary form must reproduce the above
  copyright notice, this list of conditions and the
  following disclaimer in the documentation and/or other
  materials provided with the distribution.

* Neither the name of the assimp team, nor the names of its
  contributors may be used to endorse or promote products
  derived from this software without specific prior
  written permission of the assimp team.

THIS SOFTWARE IS PROVIDED BY THE COPYRIGHT HOLDERS AND CONTRIBUTORS
"AS IS" AND ANY EXPRESS OR IMPLIED WARRANTIES, INCLUDING, BUT NOT
LIMITED TO, THE IMPLIED WARRANTIES OF MERCHANTABILITY AND FITNESS FOR
A PARTICULAR PURPOSE ARE DISCLAIMED. IN NO EVENT SHALL THE COPYRIGHT
OWNER OR CONTRIBUTORS BE LIABLE FOR ANY DIRECT, INDIRECT, INCIDENTAL,
SPECIAL, EXEMPLARY, OR CONSEQUENTIAL DAMAGES (INCLUDING, BUT NOT
LIMITED TO, PROCUREMENT OF SUBSTITUTE GOODS OR SERVICES; LOSS OF USE,
DATA, OR PROFITS; OR BUSINESS INTERRUPTION) HOWEVER CAUSED AND ON ANY
THEORY OF LIABILITY, WHETHER IN CONTRACT, STRICT LIABILITY, OR TORT
(INCLUDING NEGLIGENCE OR OTHERWISE) ARISING IN ANY WAY OUT OF THE USE
OF THIS SOFTWARE, EVEN IF ADVISED OF THE POSSIBILITY OF SUCH DAMAGE.

----------------------------------------------------------------------
*/
/** @file  AssbinExporter.cpp
 *  ASSBIN exporter main code
 */

#ifndef ASSIMP_BUILD_NO_EXPORT
#ifndef ASSIMP_BUILD_NO_ASSBIN_EXPORTER

#include "assbin_chunks.h"
#include <assimp/version.h>
#include <assimp/IOStream.hpp>
#include <assimp/IOSystem.hpp>
#include <assimp/Exporter.hpp>
#include "ProcessHelper.h"
#include <assimp/Exceptional.h>

#ifdef ASSIMP_BUILD_NO_OWN_ZLIB
#   include <zlib.h>
#else
#   include "../contrib/zlib/zlib.h"
#endif

#include <time.h>

namespace Assimp {

template <typename T>
size_t Write(IOStream * stream, const T& v) {
    return stream->Write( &v, sizeof(T), 1 );
}

// -----------------------------------------------------------------------------------
// Serialize an aiString
template <>
inline
size_t Write<aiString>(IOStream * stream, const aiString& s) {
    const size_t s2 = (uint32_t)s.length;
    stream->Write(&s,4,1);
    stream->Write(s.data,s2,1);

    return s2+4;
}

// -----------------------------------------------------------------------------------
// Serialize an unsigned int as uint32_t
template <>
inline
size_t Write<unsigned int>(IOStream * stream, const unsigned int& w) {
    const uint32_t t = (uint32_t)w;
    if (w > t) {
        // this shouldn't happen, integers in Assimp data structures never exceed 2^32
        throw DeadlyExportError("loss of data due to 64 -> 32 bit integer conversion");
    }

    stream->Write(&t,4,1);

    return 4;
}

// -----------------------------------------------------------------------------------
// Serialize an unsigned int as uint16_t
template <>
inline
size_t Write<uint16_t>(IOStream * stream, const uint16_t& w) {
    static_assert(sizeof(uint16_t)==2, "sizeof(uint16_t)==2");
    stream->Write(&w,2,1);

    return 2;
}

// -----------------------------------------------------------------------------------
// Serialize a float
template <>
inline
size_t Write<float>(IOStream * stream, const float& f) {
    static_assert(sizeof(float)==4, "sizeof(float)==4");
    stream->Write(&f,4,1);

    return 4;
}

// -----------------------------------------------------------------------------------
// Serialize a double
template <>
inline
size_t Write<double>(IOStream * stream, const double& f) {
    static_assert(sizeof(double)==8, "sizeof(double)==8");
    stream->Write(&f,8,1);

    return 8;
}

// -----------------------------------------------------------------------------------
// Serialize a vec3
template <>
inline
size_t Write<aiVector3D>(IOStream * stream, const aiVector3D& v) {
    size_t t = Write<float>(stream,v.x);
    t += Write<float>(stream,v.y);
    t += Write<float>(stream,v.z);

    return t;
}

// -----------------------------------------------------------------------------------
// Serialize a color value
template <>
inline
size_t Write<aiColor3D>(IOStream * stream, const aiColor3D& v) {
    size_t t = Write<float>(stream,v.r);
    t += Write<float>(stream,v.g);
    t += Write<float>(stream,v.b);

    return t;
}

// -----------------------------------------------------------------------------------
// Serialize a color value
template <>
inline
size_t Write<aiColor4D>(IOStream * stream, const aiColor4D& v) {
    size_t t = Write<float>(stream,v.r);
    t += Write<float>(stream,v.g);
    t += Write<float>(stream,v.b);
    t += Write<float>(stream,v.a);

    return t;
}

// -----------------------------------------------------------------------------------
// Serialize a quaternion
template <>
inline
size_t Write<aiQuaternion>(IOStream * stream, const aiQuaternion& v) {
    size_t t = Write<float>(stream,v.w);
    t += Write<float>(stream,v.x);
    t += Write<float>(stream,v.y);
    t += Write<float>(stream,v.z);
    ai_assert(t == 16);

    return 16;
}

// -----------------------------------------------------------------------------------
// Serialize a vertex weight
template <>
inline
size_t Write<aiVertexWeight>(IOStream * stream, const aiVertexWeight& v) {
    size_t t = Write<unsigned int>(stream,v.mVertexId);

    return t+Write<float>(stream,v.mWeight);
}

// -----------------------------------------------------------------------------------
// Serialize a mat4x4
template <>
inline
size_t Write<aiMatrix4x4>(IOStream * stream, const aiMatrix4x4& m) {
    for (unsigned int i = 0; i < 4;++i) {
        for (unsigned int i2 = 0; i2 < 4;++i2) {
            Write<float>(stream,m[i][i2]);
        }
    }

    return 64;
}

// -----------------------------------------------------------------------------------
// Serialize an aiVectorKey
template <>
inline
size_t Write<aiVectorKey>(IOStream * stream, const aiVectorKey& v) {
    const size_t t = Write<double>(stream,v.mTime);
    return t + Write<aiVector3D>(stream,v.mValue);
}

// -----------------------------------------------------------------------------------
// Serialize an aiQuatKey
template <>
inline
size_t Write<aiQuatKey>(IOStream * stream, const aiQuatKey& v) {
    const size_t t = Write<double>(stream,v.mTime);
    return t + Write<aiQuaternion>(stream,v.mValue);
}

template <typename T>
inline
size_t WriteBounds(IOStream * stream, const T* in, unsigned int size) {
    T minc, maxc;
    ArrayBounds(in,size,minc,maxc);

    const size_t t = Write<T>(stream,minc);
    return t + Write<T>(stream,maxc);
}

// We use this to write out non-byte arrays so that we write using the specializations.
// This way we avoid writing out extra bytes that potentially come from struct alignment.
template <typename T>
inline
size_t WriteArray(IOStream * stream, const T* in, unsigned int size) {
    size_t n = 0;
    for (unsigned int i=0; i<size; i++) n += Write<T>(stream,in[i]);

    return n;
}

// ----------------------------------------------------------------------------------
/** @class  AssbinChunkWriter
 *  @brief  Chunk writer mechanism for the .assbin file structure
 *
 *  This is a standard in-memory IOStream (most of the code is based on BlobIOStream),
 *  the difference being that this takes another IOStream as a "container" in the
 *  constructor, and when it is destroyed, it appends the magic number, the chunk size,
 *  and the chunk contents to the container stream. This allows relatively easy chunk
 *  chunk construction, even recursively.
 */
class AssbinChunkWriter : public IOStream
{
private:

    uint8_t* buffer;
    uint32_t magic;
    IOStream * container;
    size_t cur_size, cursor, initial;

private:
    // -------------------------------------------------------------------
    void Grow(size_t need = 0)
    {
        size_t new_size = std::max(initial, std::max( need, cur_size+(cur_size>>1) ));
<<<<<<< HEAD

        const uint8_t* const old = buffer;
        buffer = new uint8_t[new_size];

=======

        const uint8_t* const old = buffer;
        buffer = new uint8_t[new_size];

>>>>>>> 4be93cbd
        if (old) {
            memcpy(buffer,old,cur_size);
            delete[] old;
        }

        cur_size = new_size;
    }

public:

    AssbinChunkWriter( IOStream * container, uint32_t magic, size_t initial = 4096)
        : buffer(NULL), magic(magic), container(container), cur_size(0), cursor(0), initial(initial)
    {
    }

    virtual ~AssbinChunkWriter()
    {
        if (container) {
            container->Write( &magic, sizeof(uint32_t), 1 );
            container->Write( &cursor, sizeof(uint32_t), 1 );
            container->Write( buffer, 1, cursor );
        }
        if (buffer) delete[] buffer;
    }

    void * GetBufferPointer() { return buffer; }

    // -------------------------------------------------------------------
    virtual size_t Read(void* /*pvBuffer*/, size_t /*pSize*/, size_t /*pCount*/) {
        return 0;
    }
    virtual aiReturn Seek(size_t /*pOffset*/, aiOrigin /*pOrigin*/) {
        return aiReturn_FAILURE;
    }
    virtual size_t Tell() const {
        return cursor;
    }
    virtual void Flush() {
        // not implemented
    }

    virtual size_t FileSize() const {
        return cursor;
    }

    // -------------------------------------------------------------------
    virtual size_t Write(const void* pvBuffer, size_t pSize, size_t pCount) {
        pSize *= pCount;
        if (cursor + pSize > cur_size) {
            Grow(cursor + pSize);
        }

        memcpy(buffer+cursor, pvBuffer, pSize);
        cursor += pSize;

        return pCount;
    }

};

// ----------------------------------------------------------------------------------
/** @class  AssbinExport
 *  @brief  Assbin exporter class
 *
 *  This class performs the .assbin exporting, and is responsible for the file layout.
 */
class AssbinExport
{
private:
    bool shortened;
    bool compressed;

protected:
    // -----------------------------------------------------------------------------------
    void WriteBinaryNode( IOStream * container, const aiNode* node)
    {
        AssbinChunkWriter chunk( container, ASSBIN_CHUNK_AINODE );

        unsigned int nb_metadata = (node->mMetaData != NULL ? node->mMetaData->mNumProperties : 0);

        Write<aiString>(&chunk,node->mName);
        Write<aiMatrix4x4>(&chunk,node->mTransformation);
        Write<unsigned int>(&chunk,node->mNumChildren);
        Write<unsigned int>(&chunk,node->mNumMeshes);
        Write<unsigned int>(&chunk,nb_metadata);

        for (unsigned int i = 0; i < node->mNumMeshes;++i) {
            Write<unsigned int>(&chunk,node->mMeshes[i]);
        }

        for (unsigned int i = 0; i < node->mNumChildren;++i) {
            WriteBinaryNode( &chunk, node->mChildren[i] );
        }

        for (unsigned int i = 0; i < nb_metadata; ++i) {
            const aiString& key = node->mMetaData->mKeys[i];
            aiMetadataType type = node->mMetaData->mValues[i].mType;
            void* value = node->mMetaData->mValues[i].mData;

            Write<aiString>(&chunk, key);
            Write<uint16_t>(&chunk, type);

            switch (type) {
                case AI_BOOL:
                    Write<bool>(&chunk, *((bool*) value));
                    break;
                case AI_INT32:
                    Write<int32_t>(&chunk, *((int32_t*) value));
                    break;
                case AI_UINT64:
                    Write<uint64_t>(&chunk, *((uint64_t*) value));
                    break;
                case AI_FLOAT:
                    Write<float>(&chunk, *((float*) value));
                    break;
                case AI_DOUBLE:
                    Write<double>(&chunk, *((double*) value));
                    break;
                case AI_AISTRING:
                    Write<aiString>(&chunk, *((aiString*) value));
                    break;
                case AI_AIVECTOR3D:
                    Write<aiVector3D>(&chunk, *((aiVector3D*) value));
                    break;
#ifdef SWIG
                case FORCE_32BIT:
#endif // SWIG
                default:
                    break;
            }
        }
    }

    // -----------------------------------------------------------------------------------
    void WriteBinaryTexture(IOStream * container, const aiTexture* tex)
    {
        AssbinChunkWriter chunk( container, ASSBIN_CHUNK_AITEXTURE );

        Write<unsigned int>(&chunk,tex->mWidth);
        Write<unsigned int>(&chunk,tex->mHeight);
        chunk.Write( tex->achFormatHint, sizeof(char), 4 );

        if(!shortened) {
            if (!tex->mHeight) {
                chunk.Write(tex->pcData,1,tex->mWidth);
            }
            else {
                chunk.Write(tex->pcData,1,tex->mWidth*tex->mHeight*4);
            }
        }

    }

    // -----------------------------------------------------------------------------------
    void WriteBinaryBone(IOStream * container, const aiBone* b)
    {
        AssbinChunkWriter chunk( container, ASSBIN_CHUNK_AIBONE );

        Write<aiString>(&chunk,b->mName);
        Write<unsigned int>(&chunk,b->mNumWeights);
        Write<aiMatrix4x4>(&chunk,b->mOffsetMatrix);

        // for the moment we write dumb min/max values for the bones, too.
        // maybe I'll add a better, hash-like solution later
        if (shortened) {
            WriteBounds(&chunk,b->mWeights,b->mNumWeights);
        } // else write as usual
        else WriteArray<aiVertexWeight>(&chunk,b->mWeights,b->mNumWeights);
    }

    // -----------------------------------------------------------------------------------
    void WriteBinaryMesh(IOStream * container, const aiMesh* mesh)
    {
        AssbinChunkWriter chunk( container, ASSBIN_CHUNK_AIMESH );

        Write<unsigned int>(&chunk,mesh->mPrimitiveTypes);
        Write<unsigned int>(&chunk,mesh->mNumVertices);
        Write<unsigned int>(&chunk,mesh->mNumFaces);
        Write<unsigned int>(&chunk,mesh->mNumBones);
        Write<unsigned int>(&chunk,mesh->mMaterialIndex);

        // first of all, write bits for all existent vertex components
        unsigned int c = 0;
        if (mesh->mVertices) {
            c |= ASSBIN_MESH_HAS_POSITIONS;
        }
        if (mesh->mNormals) {
            c |= ASSBIN_MESH_HAS_NORMALS;
        }
        if (mesh->mTangents && mesh->mBitangents) {
            c |= ASSBIN_MESH_HAS_TANGENTS_AND_BITANGENTS;
        }
        for (unsigned int n = 0; n < AI_MAX_NUMBER_OF_TEXTURECOORDS;++n) {
            if (!mesh->mTextureCoords[n]) {
                break;
            }
            c |= ASSBIN_MESH_HAS_TEXCOORD(n);
        }
        for (unsigned int n = 0; n < AI_MAX_NUMBER_OF_COLOR_SETS;++n) {
            if (!mesh->mColors[n]) {
                break;
            }
            c |= ASSBIN_MESH_HAS_COLOR(n);
        }
        Write<unsigned int>(&chunk,c);

        aiVector3D minVec, maxVec;
        if (mesh->mVertices) {
            if (shortened) {
                WriteBounds(&chunk,mesh->mVertices,mesh->mNumVertices);
            } // else write as usual
            else WriteArray<aiVector3D>(&chunk,mesh->mVertices,mesh->mNumVertices);
        }
        if (mesh->mNormals) {
            if (shortened) {
                WriteBounds(&chunk,mesh->mNormals,mesh->mNumVertices);
            } // else write as usual
            else WriteArray<aiVector3D>(&chunk,mesh->mNormals,mesh->mNumVertices);
        }
        if (mesh->mTangents && mesh->mBitangents) {
            if (shortened) {
                WriteBounds(&chunk,mesh->mTangents,mesh->mNumVertices);
                WriteBounds(&chunk,mesh->mBitangents,mesh->mNumVertices);
            } // else write as usual
            else {
                WriteArray<aiVector3D>(&chunk,mesh->mTangents,mesh->mNumVertices);
                WriteArray<aiVector3D>(&chunk,mesh->mBitangents,mesh->mNumVertices);
            }
        }
        for (unsigned int n = 0; n < AI_MAX_NUMBER_OF_COLOR_SETS;++n) {
            if (!mesh->mColors[n])
                break;

            if (shortened) {
                WriteBounds(&chunk,mesh->mColors[n],mesh->mNumVertices);
            } // else write as usual
            else WriteArray<aiColor4D>(&chunk,mesh->mColors[n],mesh->mNumVertices);
        }
        for (unsigned int n = 0; n < AI_MAX_NUMBER_OF_TEXTURECOORDS;++n) {
            if (!mesh->mTextureCoords[n])
                break;

            // write number of UV components
            Write<unsigned int>(&chunk,mesh->mNumUVComponents[n]);

            if (shortened) {
                WriteBounds(&chunk,mesh->mTextureCoords[n],mesh->mNumVertices);
            } // else write as usual
            else WriteArray<aiVector3D>(&chunk,mesh->mTextureCoords[n],mesh->mNumVertices);
        }

        // write faces. There are no floating-point calculations involved
        // in these, so we can write a simple hash over the face data
        // to the dump file. We generate a single 32 Bit hash for 512 faces
        // using Assimp's standard hashing function.
        if (shortened) {
            unsigned int processed = 0;
            for (unsigned int job;(job = std::min(mesh->mNumFaces-processed,512u));processed += job) {

                uint32_t hash = 0;
                for (unsigned int a = 0; a < job;++a) {

                    const aiFace& f = mesh->mFaces[processed+a];
                    uint32_t tmp = f.mNumIndices;
                    hash = SuperFastHash(reinterpret_cast<const char*>(&tmp),sizeof tmp,hash);
                    for (unsigned int i = 0; i < f.mNumIndices; ++i) {
                        static_assert(AI_MAX_VERTICES <= 0xffffffff, "AI_MAX_VERTICES <= 0xffffffff");
                        tmp = static_cast<uint32_t>( f.mIndices[i] );
                        hash = SuperFastHash(reinterpret_cast<const char*>(&tmp),sizeof tmp,hash);
                    }
                }
                Write<unsigned int>(&chunk,hash);
            }
        }
        else // else write as usual
        {
            // if there are less than 2^16 vertices, we can simply use 16 bit integers ...
            for (unsigned int i = 0; i < mesh->mNumFaces;++i) {
                const aiFace& f = mesh->mFaces[i];

                static_assert(AI_MAX_FACE_INDICES <= 0xffff, "AI_MAX_FACE_INDICES <= 0xffff");
                Write<uint16_t>(&chunk,f.mNumIndices);

                for (unsigned int a = 0; a < f.mNumIndices;++a) {
                    if (mesh->mNumVertices < (1u<<16)) {
                        Write<uint16_t>(&chunk,f.mIndices[a]);
                    }
                    else Write<unsigned int>(&chunk,f.mIndices[a]);
                }
            }
        }

        // write bones
        if (mesh->mNumBones) {
            for (unsigned int a = 0; a < mesh->mNumBones;++a) {
                const aiBone* b = mesh->mBones[a];
                WriteBinaryBone(&chunk,b);
            }
        }
    }

    // -----------------------------------------------------------------------------------
    void WriteBinaryMaterialProperty(IOStream * container, const aiMaterialProperty* prop)
    {
        AssbinChunkWriter chunk( container, ASSBIN_CHUNK_AIMATERIALPROPERTY );

        Write<aiString>(&chunk,prop->mKey);
        Write<unsigned int>(&chunk,prop->mSemantic);
        Write<unsigned int>(&chunk,prop->mIndex);

        Write<unsigned int>(&chunk,prop->mDataLength);
        Write<unsigned int>(&chunk,(unsigned int)prop->mType);
        chunk.Write(prop->mData,1,prop->mDataLength);
    }

    // -----------------------------------------------------------------------------------
    void WriteBinaryMaterial(IOStream * container, const aiMaterial* mat)
    {
        AssbinChunkWriter chunk( container, ASSBIN_CHUNK_AIMATERIAL);

        Write<unsigned int>(&chunk,mat->mNumProperties);
        for (unsigned int i = 0; i < mat->mNumProperties;++i) {
            WriteBinaryMaterialProperty( &chunk, mat->mProperties[i]);
        }
    }

    // -----------------------------------------------------------------------------------
    void WriteBinaryNodeAnim(IOStream * container, const aiNodeAnim* nd)
    {
        AssbinChunkWriter chunk( container, ASSBIN_CHUNK_AINODEANIM );

        Write<aiString>(&chunk,nd->mNodeName);
        Write<unsigned int>(&chunk,nd->mNumPositionKeys);
        Write<unsigned int>(&chunk,nd->mNumRotationKeys);
        Write<unsigned int>(&chunk,nd->mNumScalingKeys);
        Write<unsigned int>(&chunk,nd->mPreState);
        Write<unsigned int>(&chunk,nd->mPostState);

        if (nd->mPositionKeys) {
            if (shortened) {
                WriteBounds(&chunk,nd->mPositionKeys,nd->mNumPositionKeys);

            } // else write as usual
            else WriteArray<aiVectorKey>(&chunk,nd->mPositionKeys,nd->mNumPositionKeys);
        }
        if (nd->mRotationKeys) {
            if (shortened) {
                WriteBounds(&chunk,nd->mRotationKeys,nd->mNumRotationKeys);

            } // else write as usual
            else WriteArray<aiQuatKey>(&chunk,nd->mRotationKeys,nd->mNumRotationKeys);
        }
        if (nd->mScalingKeys) {
            if (shortened) {
                WriteBounds(&chunk,nd->mScalingKeys,nd->mNumScalingKeys);

            } // else write as usual
            else WriteArray<aiVectorKey>(&chunk,nd->mScalingKeys,nd->mNumScalingKeys);
        }
    }


    // -----------------------------------------------------------------------------------
    void WriteBinaryAnim( IOStream * container, const aiAnimation* anim )
    {
        AssbinChunkWriter chunk( container, ASSBIN_CHUNK_AIANIMATION );

        Write<aiString>(&chunk,anim->mName);
        Write<double>(&chunk,anim->mDuration);
        Write<double>(&chunk,anim->mTicksPerSecond);
        Write<unsigned int>(&chunk,anim->mNumChannels);

        for (unsigned int a = 0; a < anim->mNumChannels;++a) {
            const aiNodeAnim* nd = anim->mChannels[a];
            WriteBinaryNodeAnim(&chunk,nd);
        }
    }

    // -----------------------------------------------------------------------------------
    void WriteBinaryLight( IOStream * container, const aiLight* l )
    {
        AssbinChunkWriter chunk( container, ASSBIN_CHUNK_AILIGHT );

        Write<aiString>(&chunk,l->mName);
        Write<unsigned int>(&chunk,l->mType);

        if (l->mType != aiLightSource_DIRECTIONAL) {
            Write<float>(&chunk,l->mAttenuationConstant);
            Write<float>(&chunk,l->mAttenuationLinear);
            Write<float>(&chunk,l->mAttenuationQuadratic);
        }

        Write<aiColor3D>(&chunk,l->mColorDiffuse);
        Write<aiColor3D>(&chunk,l->mColorSpecular);
        Write<aiColor3D>(&chunk,l->mColorAmbient);

        if (l->mType == aiLightSource_SPOT) {
            Write<float>(&chunk,l->mAngleInnerCone);
            Write<float>(&chunk,l->mAngleOuterCone);
        }

    }

    // -----------------------------------------------------------------------------------
    void WriteBinaryCamera( IOStream * container, const aiCamera* cam )
    {
        AssbinChunkWriter chunk( container, ASSBIN_CHUNK_AICAMERA );

        Write<aiString>(&chunk,cam->mName);
        Write<aiVector3D>(&chunk,cam->mPosition);
        Write<aiVector3D>(&chunk,cam->mLookAt);
        Write<aiVector3D>(&chunk,cam->mUp);
        Write<float>(&chunk,cam->mHorizontalFOV);
        Write<float>(&chunk,cam->mClipPlaneNear);
        Write<float>(&chunk,cam->mClipPlaneFar);
        Write<float>(&chunk,cam->mAspect);
    }

    // -----------------------------------------------------------------------------------
    void WriteBinaryScene( IOStream * container, const aiScene* scene)
    {
        AssbinChunkWriter chunk( container, ASSBIN_CHUNK_AISCENE );

        // basic scene information
        Write<unsigned int>(&chunk,scene->mFlags);
        Write<unsigned int>(&chunk,scene->mNumMeshes);
        Write<unsigned int>(&chunk,scene->mNumMaterials);
        Write<unsigned int>(&chunk,scene->mNumAnimations);
        Write<unsigned int>(&chunk,scene->mNumTextures);
        Write<unsigned int>(&chunk,scene->mNumLights);
        Write<unsigned int>(&chunk,scene->mNumCameras);

        // write node graph
        WriteBinaryNode( &chunk, scene->mRootNode );

        // write all meshes
        for (unsigned int i = 0; i < scene->mNumMeshes;++i) {
            const aiMesh* mesh = scene->mMeshes[i];
            WriteBinaryMesh( &chunk,mesh);
        }

        // write materials
        for (unsigned int i = 0; i< scene->mNumMaterials; ++i) {
            const aiMaterial* mat = scene->mMaterials[i];
            WriteBinaryMaterial(&chunk,mat);
        }

        // write all animations
        for (unsigned int i = 0; i < scene->mNumAnimations;++i) {
            const aiAnimation* anim = scene->mAnimations[i];
            WriteBinaryAnim(&chunk,anim);
        }


        // write all textures
        for (unsigned int i = 0; i < scene->mNumTextures;++i) {
            const aiTexture* mesh = scene->mTextures[i];
            WriteBinaryTexture(&chunk,mesh);
        }

        // write lights
        for (unsigned int i = 0; i < scene->mNumLights;++i) {
            const aiLight* l = scene->mLights[i];
            WriteBinaryLight(&chunk,l);
        }

        // write cameras
        for (unsigned int i = 0; i < scene->mNumCameras;++i) {
            const aiCamera* cam = scene->mCameras[i];
            WriteBinaryCamera(&chunk,cam);
        }

    }

public:
    AssbinExport()
        : shortened(false), compressed(false) // temporary settings until properties are introduced for exporters
    {
    }

    // -----------------------------------------------------------------------------------
    // Write a binary model dump
    void WriteBinaryDump(const char* pFile, IOSystem* pIOSystem, const aiScene* pScene)
    {
        IOStream * out = pIOSystem->Open( pFile, "wb" );
        if (!out) return;

        time_t tt = time(NULL);
        tm* p     = gmtime(&tt);

        // header
        char s[64];
        memset( s, 0, 64 );
#if _MSC_VER >= 1400
        sprintf_s(s,"ASSIMP.binary-dump.%s",asctime(p));
#else
        ai_snprintf(s,64,"ASSIMP.binary-dump.%s",asctime(p));
#endif
        out->Write( s, 44, 1 );
        // == 44 bytes

        Write<unsigned int>( out, ASSBIN_VERSION_MAJOR );
        Write<unsigned int>( out, ASSBIN_VERSION_MINOR );
        Write<unsigned int>( out, aiGetVersionRevision() );
        Write<unsigned int>( out, aiGetCompileFlags() );
        Write<uint16_t>( out, shortened );
        Write<uint16_t>( out, compressed );
        // ==  20 bytes

        char buff[256];
        strncpy(buff,pFile,256);
        out->Write(buff,sizeof(char),256);

        char cmd[] = "\0";
        strncpy(buff,cmd,128);
        out->Write(buff,sizeof(char),128);

        // leave 64 bytes free for future extensions
        memset(buff,0xcd,64);
        out->Write(buff,sizeof(char),64);
        // == 435 bytes

        // ==== total header size: 512 bytes
        ai_assert( out->Tell() == ASSBIN_HEADER_LENGTH );

        // Up to here the data is uncompressed. For compressed files, the rest
        // is compressed using standard DEFLATE from zlib.
        if (compressed)
        {
            AssbinChunkWriter uncompressedStream( NULL, 0 );
            WriteBinaryScene( &uncompressedStream, pScene );

            uLongf uncompressedSize = static_cast<uLongf>(uncompressedStream.Tell());
<<<<<<< HEAD
            uLongf compressedSize = (uLongf)(uncompressedStream.Tell() * 1.001 + 12.);
            uint8_t* compressedBuffer = new uint8_t[ compressedSize ];

            compress2( compressedBuffer, &compressedSize, (const Bytef*)uncompressedStream.GetBufferPointer(), uncompressedSize, 9 );
=======
            uLongf compressedSize = (uLongf)compressBound(uncompressedSize);
            uint8_t* compressedBuffer = new uint8_t[ compressedSize ];

            int res = compress2( compressedBuffer, &compressedSize, (const Bytef*)uncompressedStream.GetBufferPointer(), uncompressedSize, 9 );
            if(res != Z_OK)
            {
                delete [] compressedBuffer;
                pIOSystem->Close(out);
                throw DeadlyExportError("Compression failed.");
            }
>>>>>>> 4be93cbd

            out->Write( &uncompressedSize, sizeof(uint32_t), 1 );
            out->Write( compressedBuffer, sizeof(char), compressedSize );

            delete[] compressedBuffer;
        }
        else
        {
            WriteBinaryScene( out, pScene );
        }

        pIOSystem->Close( out );
    }
};

void ExportSceneAssbin(const char* pFile, IOSystem* pIOSystem, const aiScene* pScene, const ExportProperties* /*pProperties*/) {
    AssbinExport exporter;
    exporter.WriteBinaryDump( pFile, pIOSystem, pScene );
}
} // end of namespace Assimp

#endif // ASSIMP_BUILD_NO_ASSBIN_EXPORTER
#endif // ASSIMP_BUILD_NO_EXPORT<|MERGE_RESOLUTION|>--- conflicted
+++ resolved
@@ -268,17 +268,10 @@
     void Grow(size_t need = 0)
     {
         size_t new_size = std::max(initial, std::max( need, cur_size+(cur_size>>1) ));
-<<<<<<< HEAD
 
         const uint8_t* const old = buffer;
         buffer = new uint8_t[new_size];
 
-=======
-
-        const uint8_t* const old = buffer;
-        buffer = new uint8_t[new_size];
-
->>>>>>> 4be93cbd
         if (old) {
             memcpy(buffer,old,cur_size);
             delete[] old;
@@ -812,12 +805,6 @@
             WriteBinaryScene( &uncompressedStream, pScene );
 
             uLongf uncompressedSize = static_cast<uLongf>(uncompressedStream.Tell());
-<<<<<<< HEAD
-            uLongf compressedSize = (uLongf)(uncompressedStream.Tell() * 1.001 + 12.);
-            uint8_t* compressedBuffer = new uint8_t[ compressedSize ];
-
-            compress2( compressedBuffer, &compressedSize, (const Bytef*)uncompressedStream.GetBufferPointer(), uncompressedSize, 9 );
-=======
             uLongf compressedSize = (uLongf)compressBound(uncompressedSize);
             uint8_t* compressedBuffer = new uint8_t[ compressedSize ];
 
@@ -828,7 +815,6 @@
                 pIOSystem->Close(out);
                 throw DeadlyExportError("Compression failed.");
             }
->>>>>>> 4be93cbd
 
             out->Write( &uncompressedSize, sizeof(uint32_t), 1 );
             out->Write( compressedBuffer, sizeof(char), compressedSize );
